--- conflicted
+++ resolved
@@ -76,15 +76,10 @@
             }
 
             this.constValue = Primitive.parseConstValue2Int(this.primitive, node.getFirstChild().getNodeValue());
-<<<<<<< HEAD
-        } else {
-            this.constValue = 0; /** this value is invalid unless presence is constant */
-=======
         }
         else
         {
-            this.constValue = 0;
->>>>>>> 8bdf3a36
+            this.constValue = 0; /** this value is invalid unless presence is constant */
         }
 
         // TODO: handle nullValue (mutually exclusive with presence of required and optional), minValue, and maxValue
