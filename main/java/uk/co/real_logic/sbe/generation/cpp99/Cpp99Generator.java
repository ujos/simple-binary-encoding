/*
 * Copyright 2013 Real Logic Ltd.
 *
 * Licensed under the Apache License, Version 2.0 (the "License");
 * you may not use this file except in compliance with the License.
 * You may obtain a copy of the License at
 *
 * http://www.apache.org/licenses/LICENSE-2.0
 *
 * Unless required by applicable law or agreed to in writing, software
 * distributed under the License is distributed on an "AS IS" BASIS,
 * WITHOUT WARRANTIES OR CONDITIONS OF ANY KIND, either express or implied.
 * See the License for the specific language governing permissions and
 * limitations under the License.
 */
package uk.co.real_logic.sbe.generation.cpp99;

import uk.co.real_logic.sbe.PrimitiveType;
import uk.co.real_logic.sbe.PrimitiveValue;
import uk.co.real_logic.sbe.generation.CodeGenerator;
import uk.co.real_logic.sbe.generation.OutputManager;
import uk.co.real_logic.sbe.ir.Encoding;
import uk.co.real_logic.sbe.ir.IntermediateRepresentation;
import uk.co.real_logic.sbe.ir.Signal;
import uk.co.real_logic.sbe.ir.Token;
import uk.co.real_logic.sbe.util.Verify;

import java.io.IOException;
import java.io.Writer;
import java.util.ArrayList;
import java.util.List;

import static uk.co.real_logic.sbe.generation.cpp99.Cpp99Util.*;

public class Cpp99Generator implements CodeGenerator
{
    /** Class name to be used for visitor pattern that accesses the message header. */
    public static final String MESSAGE_HEADER_VISITOR = "MessageHeader";

    private static final String BASE_INDENT = "";
    private static final String INDENT = "    ";

    private final IntermediateRepresentation ir;
    private final OutputManager outputManager;

    public Cpp99Generator(final IntermediateRepresentation ir, final OutputManager outputManager)
        throws IOException
    {
        Verify.notNull(ir, "ir)");
        Verify.notNull(outputManager, "outputManager");

        this.ir = ir;
        this.outputManager = outputManager;
    }

    public void generateMessageHeaderStub() throws IOException
    {
        try (final Writer out = outputManager.createOutput(MESSAGE_HEADER_VISITOR))
        {
            out.append(generateFileHeader(ir.namespaceName().replace('.', '_'), MESSAGE_HEADER_VISITOR, null));
            out.append(generateClassDeclaration(MESSAGE_HEADER_VISITOR, "FixedFlyweight"));
            out.append(generateFixedFlyweightCode(MESSAGE_HEADER_VISITOR, ir.header().get(0).size()));

            final List<Token> tokens = ir.header();
            out.append(generatePrimitivePropertyEncodings(MESSAGE_HEADER_VISITOR, tokens.subList(1, tokens.size() - 1), BASE_INDENT));

            out.append("};\n}\n#endif\n");
        }
    }

    public List<String> generateTypeStubs() throws IOException
    {
        final List<String> typesToInclude = new ArrayList<>();

        for (final List<Token> tokens : ir.types())
        {
            switch (tokens.get(0).signal())
            {
                case BEGIN_ENUM:
                    generateEnum(tokens);
                    break;

                case BEGIN_SET:
                    generateChoiceSet(tokens);
                    break;

                case BEGIN_COMPOSITE:
                    generateComposite(tokens);
                    break;
            }

            typesToInclude.add(tokens.get(0).name());
        }

        return typesToInclude;
    }

    public void generate() throws IOException
    {
        generateMessageHeaderStub();
        final List<String> typesToInclude = generateTypeStubs();

        for (final List<Token> tokens : ir.messages())
        {
            final String className = formatClassName(tokens.get(0).name());

            try (final Writer out = outputManager.createOutput(className))
            {
                out.append(generateFileHeader(ir.namespaceName().replace('.', '_'), className, typesToInclude));
                out.append(generateClassDeclaration(className, "MessageFlyweight"));
                out.append(generateMessageFlyweightCode(tokens.get(0).size(), className, tokens.get(0).schemaId()));

                final List<Token> messageBody = tokens.subList(1, tokens.size() - 1);
                int offset = 0;

                final List<Token> rootFields = new ArrayList<>();
                offset = collectRootFields(messageBody, offset, rootFields);
                out.append(generateFields(className, rootFields, BASE_INDENT));

                final List<Token> groups = new ArrayList<>();
                offset = collectGroups(messageBody, offset, groups);
                StringBuilder sb = new StringBuilder();
                generateGroups(sb, groups, 0, BASE_INDENT);
                out.append(sb);

                final List<Token> varData = messageBody.subList(offset, messageBody.size());
                out.append(generateVarData(varData));

                out.append("};\n}\n#endif\n");
            }
        }
    }

    private int collectRootFields(final List<Token> tokens, int index, final List<Token> rootFields)
    {
        for (int size = tokens.size(); index < size; index++)
        {
            final Token token = tokens.get(index);
            if (Signal.BEGIN_GROUP == token.signal() ||
                Signal.END_GROUP == token.signal() ||
                Signal.BEGIN_VAR_DATA == token.signal())
            {
                return index;
            }

            rootFields.add(token);
        }

        return index;
    }

    private int collectGroups(final List<Token> tokens, int index, final List<Token> groups)
    {
        for (int size = tokens.size(); index < size; index++)
        {
            final Token token = tokens.get(index);
            if (Signal.BEGIN_VAR_DATA == token.signal())
            {
                return index;
            }

            groups.add(token);
        }

        return index;
    }

    private int generateGroups(final StringBuilder sb, final List<Token> tokens, int index, final String indent)
    {
        for (int size = tokens.size(); index < size; index++)
        {
            if (tokens.get(index).signal() == Signal.BEGIN_GROUP)
            {
                final Token groupToken = tokens.get(index);
                final String groupName = groupToken.name();

                generateGroupClassHeader(sb, groupName, tokens, index, indent + INDENT);

                final List<Token> rootFields = new ArrayList<>();
                index = collectRootFields(tokens, ++index, rootFields);
                sb.append(generateFields(groupName, rootFields, indent + INDENT));

                if (tokens.get(index).signal() == Signal.BEGIN_GROUP)
                {
                    index = generateGroups(sb, tokens, index, indent + INDENT);
                }

                sb.append(indent).append("    };\n");
                sb.append(generateGroupProperty(groupName, groupToken, indent));
            }
        }

        return index;
    }

    private void generateGroupClassHeader(final StringBuilder sb,
                                          final String groupName,
                                          final List<Token> tokens,
                                          final int index,
                                          final String indent)
    {
        final String dimensionsClassName = formatClassName(tokens.get(index + 1).name());
        final Integer dimensionHeaderSize = Integer.valueOf(tokens.get(index + 1).size());

        sb.append(String.format(
            "\n" +
            indent + "class %s : public GroupFlyweight\n" +
            indent + "{\n" +
            indent + "private:\n" +
            indent + "    %s dimensions_;\n" +
            indent + "    int blockLength_;\n" +
            indent + "    int count_;\n" +
            indent + "    int index_;\n" +
            indent + "    int offset_;\n" +
            indent + "    int actingVersion_;\n" +
            indent + "    MessageFlyweight *message_;\n" +
            indent + "    char *buffer_;\n\n" +
            indent + "public:\n\n",
            formatClassName(groupName),
            dimensionsClassName,
            dimensionsClassName
        ));

        sb.append(String.format(
            indent + "    void resetForDecode(MessageFlyweight *message, const int actingVersion)\n" +
            indent + "    {\n" +
            indent + "        message_ = message;\n" +
            indent + "        buffer_ = message_->buffer();\n" +
            indent + "        dimensions_.reset(buffer_, message_->position(), actingVersion);\n" +
            indent + "        count_ = dimensions_.numInGroup();\n" +
            indent + "        blockLength_ = dimensions_.blockLength();\n" +
            indent + "        index_ = -1;\n" +
            indent + "        actingVersion_ = actingVersion;\n" +
            indent + "        int dimensionsHeaderSize = %d;\n" +
            indent + "        message_->position(message_->position() + dimensionsHeaderSize);\n" +
            indent + "    };\n\n",
            dimensionHeaderSize
        ));

        final Integer blockLength = Integer.valueOf(tokens.get(index).size());
        final String cpp99TypeForBlockLength = cpp99TypeName(tokens.get(index + 2).encoding().primitiveType());
        final String cpp99TypeForNumInGroup = cpp99TypeName(tokens.get(index + 3).encoding().primitiveType());

        sb.append(String.format(
            indent + "    void resetForEncode(MessageFlyweight *message, const int count)\n" +
            indent + "    {\n" +
            indent + "        message_ = message;\n" +
            indent + "        buffer_ = message_->buffer();\n" +
            indent + "        dimensions_.reset(buffer_, message_->position(), message_->actingVersion());\n" +
            indent + "        dimensions_.numInGroup((%s)count);\n" +
            indent + "        dimensions_.blockLength((%s)%d);\n" +
            indent + "        index_ = -1;\n" +
            indent + "        count_ = count;\n" +
            indent + "        blockLength_ = %d;\n" +
            indent + "        actingVersion_ = message_->actingVersion();\n" +
            indent + "        int dimensionsHeaderSize = %d;\n" +
            indent + "        message_->position(message_->position() + dimensionsHeaderSize);\n" +
            indent + "    };\n\n",
            cpp99TypeForNumInGroup,
            cpp99TypeForBlockLength,
            blockLength,
            blockLength,
            dimensionHeaderSize
        ));

        sb.append(
            indent + "    int count(void) const\n" +
            indent + "    {\n" +
            indent + "        return count_;\n" +
            indent + "    };\n\n" +
            indent + "    bool hasNext(void) const\n" +
            indent + "    {\n" +
            indent + "        return index_ + 1 < count_;\n" +
            indent + "    };\n\n"
        );

        sb.append(String.format(
            indent + "    %s &next(void)\n" +
            indent + "    {\n" +
            indent + "        offset_ = message_->position();\n" +
            indent + "        message_->position(offset_ + blockLength_);\n" +
            indent + "        ++index_;\n\n" +
            indent + "        return *this;\n" +
            indent + "    };\n\n",
            formatClassName(groupName)
        ));

        sb.append(
            indent + "    MessageFlyweight *message(void)\n" +
            indent + "    {\n" +
            indent + "        return message_;\n" +
            indent + "    };\n\n"
        );
    }

    private CharSequence generateGroupProperty(final String groupName,
                                               final Token token,
                                               final String indent)
    {
        final StringBuilder sb = new StringBuilder();

        final String className = formatClassName(groupName);
        final String propertyName = formatPropertyName(groupName);

        sb.append(String.format(
            "\n" +
            "private:\n" +
            indent + "    %s %s_;\n\n" +
            "public:\n",
            className,
            propertyName
        ));

        sb.append(String.format(
            "\n" +
            indent + "    int %sId(void) const\n" +
            indent + "    {\n" +
            indent + "        return %d;\n" +
            indent + "    };\n\n",
            groupName,
            Long.valueOf(token.schemaId())
        ));

        sb.append(String.format(
            "\n" +
            indent + "    %s &%s(void)\n" +
            indent + "    {\n" +
            indent + "        %s_.resetForDecode(message(), message()->actingVersion());\n" +
            indent + "        return %s_;\n" +
            indent + "    };\n",
            className,
            propertyName,
            propertyName,
            propertyName
        ));

        sb.append(String.format(
            "\n" +
            indent + "    %s &%sCount(const int count)\n" +
            indent + "    {\n" +
            indent + "        %s_.resetForEncode(message(), count);\n" +
            indent + "        return %s_;\n" +
            indent + "    };\n",
            className,
            propertyName,
            propertyName,
            propertyName
        ));

        return sb;
    }

    private CharSequence generateVarData(final List<Token> tokens)
    {
        final StringBuilder sb = new StringBuilder();

        for (int i = 0, size = tokens.size(); i < size; i++)
        {
            final Token token = tokens.get(i);
            if (token.signal() == Signal.BEGIN_VAR_DATA)
            {
                final String propertyName = toUpperFirstChar(token.name());
                final String characterEncoding = tokens.get(i + 3).encoding().characterEncoding();

                sb.append(String.format(
                    "\n"  +
                    "    const char *%sCharacterEncoding()\n" +
                    "    {\n" +
                    "        return \"%s\";\n" +
                    "    };\n\n",
                    formatPropertyName(propertyName),
                    characterEncoding
                ));

                sb.append(String.format(
                    "    int %sSinceVersion(void) const\n" +
                    "    {\n" +
                    "         return %d;\n" +
                    "    };\n\n" +
                    "    bool %sInActingVersion(void)\n" +
                    "    {\n" +
                    "        return (actingVersion_ >= %s) ? true : false;\n" +
                    "    };\n\n",
                    formatPropertyName(propertyName),
                    Long.valueOf(token.version()),
                    formatPropertyName(propertyName),
                    Long.valueOf(token.version())
                ));

                sb.append(String.format(
                    "    int %sId(void) const\n" +
                    "    {\n" +
                    "        return %d;\n" +
                    "    };\n\n",
                    formatPropertyName(propertyName),
                    Long.valueOf(token.schemaId())
                ));

                final Token lengthToken = tokens.get(i + 2);
                final Integer sizeOfLengthField = Integer.valueOf(lengthToken.size());
                final String lengthCpp99Type = cpp99TypeName(lengthToken.encoding().primitiveType());

                sb.append(String.format(
                    "    sbe_int64_t %sLength(void) const\n" +
                    "    {\n" +
                            "%s" +
                    "        return %s(*((%s *)(buffer_ + position())));\n" +
                    "    };\n\n",
                    formatPropertyName(propertyName),
                    generateArrayFieldNotPresentCondition(token.version(), BASE_INDENT),
                    formatByteOrderEncoding(lengthToken.encoding().byteOrder(), lengthToken.encoding().primitiveType()),
                    lengthCpp99Type
                ));

                sb.append(String.format(
                    "    const char *%s(void)\n" +
                    "    {\n" +
                             "%s" +
                    "         const char *fieldPtr = (buffer_ + position() + %d);\n" +
                    "         position(position() + %d + *((%s *)(buffer_ + position())));\n" +
                    "         return fieldPtr;\n" +
                    "    };\n\n",
                    formatPropertyName(propertyName),
                    generateTypeFieldNotPresentCondition(token.version(), BASE_INDENT),
                    sizeOfLengthField,
                    sizeOfLengthField,
                    lengthCpp99Type
                ));

                sb.append(String.format(
                    "    int get%s(char *dst, const int length)\n" +
                    "    {\n" +
                            "%s" +
                    "        sbe_uint64_t sizeOfLengthField = %d;\n" +
                    "        sbe_uint64_t lengthPosition = position();\n" +
                    "        position(lengthPosition + sizeOfLengthField);\n" +
                    "        sbe_uint64_t dataLength = %s(*((%s *)(buffer_ + lengthPosition)));\n" +
                    "        int bytesToCopy = (length < dataLength) ? length : dataLength;\n" +
                    "        ::memcpy(dst, buffer_ + position(), bytesToCopy);\n" +
                    "        position(position() + (sbe_uint64_t)dataLength);\n" +
                    "        return bytesToCopy;\n" +
                    "    };\n\n",
                    propertyName,
                    generateArrayFieldNotPresentCondition(token.version(), BASE_INDENT),
                    sizeOfLengthField,
                    formatByteOrderEncoding(lengthToken.encoding().byteOrder(), lengthToken.encoding().primitiveType()),
                    lengthCpp99Type
                ));

                sb.append(String.format(
                    "    int put%s(const char *src, const int length)\n" +
                    "    {\n" +
                    "        sbe_uint64_t sizeOfLengthField = %d;\n" +
                    "        sbe_uint64_t lengthPosition = position();\n" +
                    "        *((%s *)(buffer_ + lengthPosition)) = %s((%s)length);\n" +
                    "        position(lengthPosition + sizeOfLengthField);\n" +
                    "        ::memcpy(buffer_ + position(), src, length);\n" +
                    "        position(position() + (sbe_uint64_t)length);\n" +
                    "        return length;\n" +
                    "    };\n",
                    propertyName,
                    sizeOfLengthField,
                    lengthCpp99Type,
                    formatByteOrderEncoding(lengthToken.encoding().byteOrder(), lengthToken.encoding().primitiveType()),
                    lengthCpp99Type
                ));
            }
        }

        return sb;
    }

    private void generateChoiceSet(final List<Token> tokens) throws IOException
    {
        final String bitSetName = formatClassName(tokens.get(0).name());

        try (final Writer out = outputManager.createOutput(bitSetName))
        {
            out.append(generateFileHeader(ir.namespaceName().replace('.', '_'), bitSetName, null));
            out.append(generateClassDeclaration(bitSetName, "FixedFlyweight"));
            out.append(generateFixedFlyweightCode(bitSetName, tokens.get(0).size()));

            out.append(generateChoices(bitSetName, tokens.subList(1, tokens.size() - 1)));

            out.append("};\n}\n#endif\n");
        }
    }

    private void generateEnum(final List<Token> tokens) throws IOException
    {
        final Token enumToken = tokens.get(0);
        final String enumName = formatClassName(tokens.get(0).name());

        try (final Writer out = outputManager.createOutput(enumName))
        {
            out.append(generateFileHeader(ir.namespaceName().replace('.', '_'), enumName, null));
            out.append(generateEnumDeclaration(enumName));

            out.append(generateEnumValues(tokens.subList(1, tokens.size() - 1), enumToken));

            out.append(generateEnumLookupMethod(tokens.subList(1, tokens.size() - 1), enumToken));

            out.append("};\n}\n#endif\n");
        }
    }

    private void generateComposite(final List<Token> tokens) throws IOException
    {
        final String compositeName = formatClassName(tokens.get(0).name());

        try (final Writer out = outputManager.createOutput(compositeName))
        {
            out.append(generateFileHeader(ir.namespaceName().replace('.', '_'), compositeName, null));
            out.append(generateClassDeclaration(compositeName, "FixedFlyweight"));
            out.append(generateFixedFlyweightCode(compositeName, tokens.get(0).size()));

            out.append(generatePrimitivePropertyEncodings(compositeName, tokens.subList(1, tokens.size() - 1), BASE_INDENT));

            out.append("};\n}\n#endif\n");
        }
    }

    private CharSequence generateChoices(final String bitsetClassName, final List<Token> tokens)
    {
        final StringBuilder sb = new StringBuilder();

        for (final Token token : tokens)
        {
            if (token.signal() == Signal.CHOICE)
            {
                final String choiceName = token.name();
                final String typeName = cpp99TypeName(token.encoding().primitiveType());
                final String choiceBitPosition = token.encoding().constVal().toString();

                sb.append(String.format(
                    "\n" +
                    "    bool %s(void) const\n" +
                    "    {\n" +
                    "        return (%s(*((%s *)(buffer_ + offset_))) & ((uint64_t)0x1 << %s)) ? true : false;\n" +
                    "    };\n\n",
                    choiceName,
                    formatByteOrderEncoding(token.encoding().byteOrder(), token.encoding().primitiveType()),
                    typeName,
                    choiceBitPosition
                ));

                sb.append(String.format(
                    "    %s &%s(const bool value)\n" +
                    "    {\n" +
                    "        *((%s *)(buffer_ + offset_)) |= %s((uint64_t)value << %s);\n" +
                    "        return *this;\n" +
                    "    };\n",
                    bitsetClassName,
                    choiceName,
                    typeName,
                    formatByteOrderEncoding(token.encoding().byteOrder(), token.encoding().primitiveType()),
                    choiceBitPosition
                ));
            }
        }

        return sb;
    }

    private CharSequence generateEnumValues(final List<Token> tokens, final Token encodingToken)
    {
        final StringBuilder sb = new StringBuilder();
        final Encoding encoding = encodingToken.encoding();

        sb.append(
            "    enum Value \n" +
            "    {\n"
        );

        for (final Token token : tokens)
        {
            final CharSequence constVal = generateLiteral(token.encoding().primitiveType(), token.encoding().constVal());
            sb.append("        ").append(token.name()).append(" = ").append(constVal).append(",\n");
        }

        final PrimitiveValue nullVal = (encoding.nullVal() != null) ? encoding.nullVal() : encoding.primitiveType().nullVal();

        sb.append(String.format(
                "        NULL_VALUE = %s",
                generateLiteral(encoding.primitiveType(), nullVal)
        ));

        sb.append("\n    };\n\n");

        return sb;
    }

    private CharSequence generateEnumLookupMethod(final List<Token> tokens, final Token encodingToken)
    {
        final String enumName = formatClassName(encodingToken.name());
        final StringBuilder sb = new StringBuilder();

        sb.append(String.format(
           "    static %s::Value get(const %s value)\n" +
           "    {\n" +
           "        switch (value)\n" +
           "        {\n",
           enumName,
           cpp99TypeName(tokens.get(0).encoding().primitiveType())
        ));

        for (final Token token : tokens)
        {
            sb.append(String.format(
                "            case %s: return %s;\n",
                token.encoding().constVal().toString(),
                token.name())
            );
        }

        final Encoding encoding = encodingToken.encoding();
        final PrimitiveValue nullVal = (encoding.nullVal() != null) ? encoding.nullVal() : encoding.primitiveType().nullVal();

        sb.append(String.format(
            "            case %s: return NULL_VALUE;\n" +
            "        }\n\n" +
            "        throw \"unknown value for enum %s\";\n" +
            "    };\n",
            nullVal.toString(),
            enumName
        ));

        return sb;
    }

    private CharSequence generateFieldNotPresentCondition(final int sinceVersion, final Encoding encoding, final String indent)
    {
        if (0 == sinceVersion)
        {
            return "";
        }

        return String.format(
            indent + "        if (actingVersion < %d)\n" +
            indent + "        {\n" +
            indent + "            return %s;\n" +
            indent + "        }\n\n",
            Integer.valueOf(sinceVersion),
            sinceVersion > 0 ? generateLiteral(encoding.primitiveType(), encoding.nullVal()) : "(byte)0"
        );
    }

    private CharSequence generateArrayFieldNotPresentCondition(final int sinceVersion, final String indent)
    {
        if (0 == sinceVersion)
        {
            return "";
        }

        return String.format(
            indent + "        if (actingVersion < %d)\n" +
            indent + "        {\n" +
            indent + "            return 0;\n" +
            indent + "        }\n\n",
            Integer.valueOf(sinceVersion)
        );
    }

    private CharSequence generateTypeFieldNotPresentCondition(final int sinceVersion, final String indent)
    {
        if (0 == sinceVersion)
        {
            return "";
        }

        return String.format(
            indent + "        if (actingVersion < %d)\n" +
            indent + "        {\n" +
            indent + "            return NULL;\n" +
            indent + "        }\n\n",
            Integer.valueOf(sinceVersion)
        );
    }

    private CharSequence generateFileHeader(final String namespaceName,
                                            final String className,
                                            final List<String> typesToInclude)
    {
        final StringBuilder sb = new StringBuilder();

        sb.append(String.format(
            "/* Generated class message */\n"
        ));

        sb.append(String.format(
            "#ifndef _%s_HPP_\n" +
            "#define _%s_HPP_\n\n" +
            "#include \"sbe/sbe.hpp\"\n\n",
            className.toUpperCase(),
            className.toUpperCase()
        ));

        if (typesToInclude != null)
        {
            for (final String incName : typesToInclude)
            {
                sb.append(String.format(
                        "#include \"%s/%s.hpp\"\n",
                        namespaceName,
                        toUpperFirstChar(incName)
                ));
            }
            sb.append("\n");
        }

        sb.append(String.format(
            "using namespace sbe;\n\n" +
            "namespace %s {\n\n",
            namespaceName
        ));

        return sb;
    }

    private CharSequence generateClassDeclaration(final String className, final String implementedInterface)
    {
        return String.format(
            "class %s : public %s\n" +
            "{\n",
            className,
            implementedInterface
        );
    }

    private CharSequence generateEnumDeclaration(final String name)
    {
        return "class " + name + "\n{\npublic:\n\n";
    }

    private CharSequence generatePrimitivePropertyEncodings(final String containingClassName,
                                                            final List<Token> tokens,
                                                            final String indent)
    {
        final StringBuilder sb = new StringBuilder();

        for (final Token token : tokens)
        {
            if (token.signal() == Signal.ENCODING)
            {
                sb.append(generatePrimitiveProperty(containingClassName, token.name(), token, indent));
            }
        }

       return sb;
    }

    private CharSequence generatePrimitiveProperty(final String containingClassName,
                                                   final String propertyName,
                                                   final Token token,
                                                   final String indent)
    {
        if (Encoding.Presence.CONSTANT == token.encoding().presence())
        {
            return generateConstPropertyMethods(propertyName, token, indent);
        }
        else
        {
            return generatePrimitivePropertyMethods(containingClassName, propertyName, token, indent);
        }
    }

    private CharSequence generatePrimitivePropertyMethods(final String containingClassName,
                                                          final String propertyName,
                                                          final Token token,
                                                          final String indent)
    {
        final int arrayLength = token.arrayLength();

        if (arrayLength == 1)
        {
            return generateSingleValueProperty(containingClassName, propertyName, token, indent);
        }
        else if (arrayLength > 1)
        {
            return generateArrayProperty(containingClassName, propertyName, token, indent);
        }

        return "";
    }

    private CharSequence generateSingleValueProperty(final String containingClassName,
                                                     final String propertyName,
                                                     final Token token,
                                                     final String indent)
    {
        final String cpp99TypeName = cpp99TypeName(token.encoding().primitiveType());
        final Integer offset = Integer.valueOf(token.offset());

        final StringBuilder sb = new StringBuilder();

        sb.append(String.format(
            "\n" +
            indent + "    %s %s(void) const\n" +
            indent + "    {\n" +
            indent + "        return %s(*((%s *)(buffer_ + offset_ + %d)));\n" +
            indent + "    };\n\n",
            cpp99TypeName,
            propertyName,
            formatByteOrderEncoding(token.encoding().byteOrder(), token.encoding().primitiveType()),
            cpp99TypeName,
            offset
        ));

        sb.append(String.format(
            indent + "    %s &%s(const %s value)\n" +
            indent + "    {\n" +
            indent + "        *((%s *)(buffer_ + offset_ + %d)) = %s(value);\n" +
            indent + "        return *this;\n" +
            indent + "    };\n",
            formatClassName(containingClassName),
            propertyName,
            cpp99TypeName,
            cpp99TypeName,
            offset,
            formatByteOrderEncoding(token.encoding().byteOrder(), token.encoding().primitiveType())
        ));

        return sb;
    }

    private CharSequence generateArrayProperty(final String containingClassName,
                                               final String propertyName,
                                               final Token token,
                                               final String indent)
    {
        final String cpp99TypeName = cpp99TypeName(token.encoding().primitiveType());
        final Integer offset = Integer.valueOf(token.offset());

        final StringBuilder sb = new StringBuilder();

        sb.append(String.format(
            "\n" +
            indent + "    int %sLength(void) const\n" +
            indent + "    {\n" +
            indent + "        return %d;\n" +
            indent + "    };\n\n",
            propertyName,
            Integer.valueOf(token.arrayLength())
        ));

        sb.append(String.format(
            indent + "    const char *%s(void) const\n" +
            indent + "    {\n" +
            indent + "        return (buffer_ + offset_ + %d);\n" +
            indent + "    };\n\n",
            propertyName,
            offset
        ));

        sb.append(String.format(
            indent + "    %s %s(const int index) const\n" +
            indent + "    {\n" +
            indent + "        if (index < 0 || index >= %d)\n" +
            indent + "        {\n" +
            indent + "            throw \"index out of range for %s\";\n" +
            indent + "        }\n\n" +
            indent + "        return %s(*((%s *)(buffer_ + offset_ + %d + (index * %d))));\n" +
            indent + "    };\n\n",
            cpp99TypeName,
            propertyName,
            Integer.valueOf(token.arrayLength()),
            propertyName,
            formatByteOrderEncoding(token.encoding().byteOrder(), token.encoding().primitiveType()),
            cpp99TypeName,
            offset,
            Integer.valueOf(token.encoding().primitiveType().size())
        ));

        sb.append(String.format(
            indent + "    void %s(const int index, const %s value)\n" +
            indent + "    {\n" +
            indent + "        if (index < 0 || index >= %d)\n" +
            indent + "        {\n" +
            indent + "            throw \"index out of range for %s\";\n" +
            indent + "        }\n\n" +
            indent + "        *((%s *)(buffer_ + offset_ + %d + (index * %d))) = %s(value);\n" +
            indent + "    };\n\n",
            propertyName,
            cpp99TypeName,
            Integer.valueOf(token.arrayLength()),
            propertyName,
            cpp99TypeName,
            offset,
            Integer.valueOf(token.encoding().primitiveType().size()),
            formatByteOrderEncoding(token.encoding().byteOrder(), token.encoding().primitiveType())
        ));

        sb.append(String.format(
            indent + "    int get%s(char *dst, const int length) const\n" +
            indent + "    {\n" +
            indent + "        if (length > %d)\n" +
            indent + "        {\n" +
            indent + "             throw \"length too large for get%s\";\n" +
            indent + "        }\n\n" +
            indent + "        ::memcpy(dst, buffer_ + offset_ + %d, length);\n" +
            indent + "        return length;\n" +
            indent + "    };\n\n",
            toUpperFirstChar(propertyName),
            Integer.valueOf(token.arrayLength()),
            toUpperFirstChar(propertyName),
            offset
        ));

        sb.append(String.format(
            indent + "    %s &put%s(const char *src)\n" +
            indent + "    {\n" +
            indent + "        ::memcpy(buffer_ + offset_ + %d, src, %d);\n" +
            indent + "        return *this;\n" +
            indent + "    };\n",
            containingClassName,
            toUpperFirstChar(propertyName),
            offset,
            Integer.valueOf(token.arrayLength())
        ));

        return sb;
    }

    private CharSequence generateConstPropertyMethods(final String propertyName, final Token token, final String indent)
    {
        final String cpp99TypeName = cpp99TypeName(token.encoding().primitiveType());

        if (token.encoding().primitiveType() != PrimitiveType.CHAR)
        {
            return String.format(
                "\n" +
                indent + "    %s %s(void) const\n" +
                indent + "    {\n" +
                indent + "        return %s;\n" +
                indent + "    };\n",
                cpp99TypeName,
                propertyName,
                generateLiteral(token.encoding().primitiveType(), token.encoding().constVal())
            );
        }

        final StringBuilder sb = new StringBuilder();

        final byte[] constantValue = token.encoding().constVal().byteArrayValue();
        final StringBuilder values = new StringBuilder();
        for (final byte b : constantValue)
        {
            values.append(b).append(", ");
        }
        if (values.length() > 0)
        {
            values.setLength(values.length() - 2);
        }

        sb.append(String.format(
            "\n" +
            indent + "    int %sLength(void) const\n" +
            indent + "    {\n" +
            indent + "        return %d;\n" +
            indent + "    };\n\n",
            propertyName,
            Integer.valueOf(constantValue.length)
        ));

        sb.append(String.format(
            indent + "    const char *%s(void) const\n" +
            indent + "    {\n" +
            indent + "        static sbe_uint8_t %sValues[] = {%s};\n\n" +
            indent + "        return (const char *)%sValues;\n" +
            indent + "    };\n\n",
            propertyName,
            propertyName,
            values,
            propertyName
        ));

        sb.append(String.format(
            indent + "    %s %s(const int index) const\n" +
            indent + "    {\n" +
            indent + "        static sbe_uint8_t %sValues[] = {%s};\n\n" +
            indent + "        return %sValues[index];\n" +
            indent + "    };\n\n",
            cpp99TypeName,
            propertyName,
            propertyName,
            values,
            propertyName
        ));

        sb.append(String.format(
            indent + "    int get%s(char *dst, const int length) const\n" +
            indent + "    {\n" +
            indent + "        static sbe_uint8_t %sValues[] = {%s};\n" +
            indent + "        int bytesToCopy = (length < sizeof(%sValues)) ? length : sizeof(%sValues);\n\n" +
            indent + "        ::memcpy(dst, %sValues, bytesToCopy);\n" +
            indent + "        return bytesToCopy;\n" +
            indent + "    };\n",
            toUpperFirstChar(propertyName),
            propertyName,
            values,
            propertyName,
            propertyName,
            propertyName,
            propertyName
        ));

        return sb;
    }

    private CharSequence generateFixedFlyweightCode(final String className, final int size)
    {
        return String.format(
            "private:\n" +
            "    char *buffer_;\n" +
            "    int offset_;\n" +
            "    int actingVersion_;\n\n" +
            "public:\n" +
            "    %s &reset(char *buffer, const int offset, const int actingVersion)\n" +
            "    {\n" +
            "        buffer_ = buffer;\n" +
            "        offset_ = offset;\n" +
            "        actingVersion_ = actingVersion;\n" +
            "        return *this;\n" +
            "    };\n\n" +
            "    int size(void) const\n" +
            "    {\n" +
            "        return %s;\n" +
            "    };\n\n",
            className,
            Integer.valueOf(size)
        );
    }

    private CharSequence generateMessageFlyweightCode(final int blockLength,
                                                      final String className,
                                                      final long schemaId)
    {
        final StringBuilder sb = new StringBuilder();

        sb.append(String.format(
            "private:\n" +
            "    char *buffer_;\n" +
            "    int offset_;\n" +
            "    int position_;\n" +
            "    int actingBlockLength_;\n" +
            "    int actingVersion_;\n\n"
        ));

        sb.append(String.format(
            "public:\n\n" +
            "    sbe_uint64_t blockLength(void) const\n" +
            "    {\n" +
            "        return %d;\n" +
            "    };\n\n" +
            "    sbe_uint64_t offset(void) const\n" +
            "    {\n" +
            "        return offset_;\n" +
            "    };\n\n" +
            "    %s &resetForEncode(char *buffer, const int offset)\n" +
            "    {\n" +
            "        buffer_ = buffer;\n" +
            "        offset_ = offset;\n" +
            "        actingBlockLength_ = blockLength();\n" +
            "        actingVersion_ = templateVersion();\n" +
            "        position(offset + actingBlockLength_);\n" +
            "        return *this;\n" +
            "    };\n\n" +
            "    %s &resetForDecode(char *buffer, const int offset,\n" +
            "                       const int actingBlockLength, const int actingVersion)\n" +
            "    {\n" +
            "        buffer_ = buffer;\n" +
            "        offset_ = offset;\n" +
            "        actingBlockLength_ = actingBlockLength;\n" +
            "        actingVersion_ = actingVersion;\n" +
            "        position(offset + actingBlockLength_);\n" +
            "        return *this;\n" +
            "    };\n\n" +
            "    sbe_uint64_t position(void) const\n" +
            "    {\n" +
            "        return position_;\n" +
            "    };\n\n" +
            "    void position(const sbe_uint64_t position)\n" +
            "    {\n" +
            "        position_ = position;\n" +
            "    };\n\n" +
            "    int size(void) const\n" +
            "    {\n" +
            "        return position() - offset_;\n" +
            "    };\n\n" +
            "    int templateId(void) const\n" +
            "    {\n" +
            "        return %d;\n" +
            "    };\n\n" +
            "    char *buffer(void)\n" +
            "    {\n" +
            "        return buffer_;\n" +
            "    };\n\n" +
            "    MessageFlyweight *message(void)\n" +
            "    {\n" +
            "        return this;\n" +
            "    };\n\n" +
            "    int actingVersion(void) const\n" +
            "    {\n" +
            "        return actingVersion_;\n" +
            "    };\n",
            Integer.valueOf(blockLength),
            className,
<<<<<<< HEAD
            className,
            Long.valueOf(schemaId),
            Long.valueOf(version)
=======
            Long.valueOf(schemaId)
>>>>>>> 30c16111
        ));

        return sb;
    }

    private CharSequence generateFields(final String containingClassName,
                                        final List<Token> tokens,
                                        final String indent)
    {
        StringBuilder sb = new StringBuilder();

        for (int i = 0, size = tokens.size(); i < size; i++)
        {
            final Token signalToken = tokens.get(i);
            if (signalToken.signal() == Signal.BEGIN_FIELD)
            {
                final Token encodingToken = tokens.get(i + 1);
                final String propertyName = signalToken.name();

                sb.append(String.format(
                    "\n" +
                    indent + "    int %sId(void) const\n" +
                    indent + "    {\n" +
                    indent + "        return %d;\n" +
                    indent + "    };\n\n",
                    propertyName,
                    Long.valueOf(signalToken.schemaId())
                ));

                sb.append(String.format(
                    indent + "    bool %sInActingVersion(void)\n" +
                    indent + "    {\n" +
                    indent + "        return (actingVersion_ >= %s) ? true : false;\n" +
                    indent + "    };\n\n",
                    propertyName,
                    Long.valueOf(signalToken.version())
                ));

                switch (encodingToken.signal())
                {
                    case ENCODING:
                        sb.append(generatePrimitiveProperty(containingClassName, propertyName, encodingToken, indent));
                        break;

                    case BEGIN_ENUM:
                        sb.append(generateEnumProperty(containingClassName, propertyName, encodingToken, indent));
                        break;

                    case BEGIN_SET:
                        sb.append(generateBitsetProperty(propertyName, encodingToken, indent));
                        break;

                    case BEGIN_COMPOSITE:
                        sb.append(generateCompositeProperty(propertyName, encodingToken, indent));
                        break;
                }
            }
        }

        return sb;
    }

    private CharSequence generateEnumProperty(final String containingClassName,
                                              final String propertyName,
                                              final Token token,
                                              final String indent)
    {
        final String enumName = token.name();
        final String typeName = cpp99TypeName(token.encoding().primitiveType());
        final Integer offset = Integer.valueOf(token.offset());

        final StringBuilder sb = new StringBuilder();

        sb.append(String.format(
            "\n" +
            indent + "    %s::Value %s(void) const\n" +
            indent + "    {\n" +
            indent + "        return %s::get(%s(*((%s *)(buffer_ + offset_ + %d))));\n" +
            indent + "    };\n\n",
            enumName,
            propertyName,
            enumName,
            formatByteOrderEncoding(token.encoding().byteOrder(), token.encoding().primitiveType()),
            typeName,
            offset
        ));

        sb.append(String.format(
            indent + "    %s &%s(const %s::Value value)\n" +
            indent + "    {\n" +
            indent + "        *((%s *)(buffer_ + offset_ + %d)) = %s(value);\n" +
            indent + "        return *this;\n" +
            indent + "    };\n",
            formatClassName(containingClassName),
            propertyName,
            enumName,
            typeName,
            offset,
            formatByteOrderEncoding(token.encoding().byteOrder(), token.encoding().primitiveType())
        ));

        return sb;
    }

    private Object generateBitsetProperty(final String propertyName, final Token token, final String indent)
    {
        final StringBuilder sb = new StringBuilder();

        final String bitsetName = formatClassName(token.name());
        final Integer offset = Integer.valueOf(token.offset());

        sb.append(String.format(
            "\n" +
            indent + "private:\n" +
            indent + "    %s %s_;\n\n" +
            indent + "public:\n",
            bitsetName,
            propertyName
        ));

        sb.append(String.format(
            "\n" +
            indent + "    %s &%s()\n" +
            indent + "    {\n" +
            indent + "        %s_.reset(buffer_, offset_ + %d, message()->actingVersion());\n" +
            indent + "        return %s_;\n" +
            indent + "    };\n",
            bitsetName,
            propertyName,
            propertyName,
            offset,
            propertyName
        ));

        return sb;
    }

    private Object generateCompositeProperty(final String propertyName, final Token token, final String indent)
    {
        final String compositeName = token.name();
        final Integer offset = Integer.valueOf(token.offset());

        final StringBuilder sb = new StringBuilder();

        sb.append(String.format(
                "\n" +
                "private:\n" +
                indent + "    %s %s_;\n\n" +
                "public:\n",
                compositeName,
                propertyName
        ));

        sb.append(String.format(
            "\n" +
            indent + "    %s &%s(void)\n" +
            indent + "    {\n" +
            indent + "        %s_.reset(buffer_, offset_ + %d, message()->actingVersion());\n" +
            indent + "        return %s_;\n" +
            indent + "    };\n",
            compositeName,
            propertyName,
            propertyName,
            offset,
            propertyName
        ));

        return sb;
    }

    private CharSequence generateLiteral(final PrimitiveType type, final PrimitiveValue value)
    {
        String literal = "";

        final String castType = cpp99TypeName(type);
        switch (type)
        {
            case CHAR:
            case UINT8:
            case UINT16:
            case INT8:
            case INT16:
                literal = "(" + castType + ")" + value;
                break;

            case UINT32:
            case INT32:
                literal = value.toString();
                break;

            case FLOAT:
                literal = value + "f";
                break;

            case UINT64:
            case INT64:
                literal = value + "L";
                break;

            case DOUBLE:
                literal = value + "d";
        }

        return literal;
    }
}<|MERGE_RESOLUTION|>--- conflicted
+++ resolved
@@ -108,7 +108,7 @@
             {
                 out.append(generateFileHeader(ir.namespaceName().replace('.', '_'), className, typesToInclude));
                 out.append(generateClassDeclaration(className, "MessageFlyweight"));
-                out.append(generateMessageFlyweightCode(tokens.get(0).size(), className, tokens.get(0).schemaId()));
+                out.append(generateMessageFlyweightCode(tokens.get(0).size(), className, tokens.get(0).schemaId(), tokens.get(0).version()));
 
                 final List<Token> messageBody = tokens.subList(1, tokens.size() - 1);
                 int offset = 0;
@@ -1033,7 +1033,8 @@
 
     private CharSequence generateMessageFlyweightCode(final int blockLength,
                                                       final String className,
-                                                      final long schemaId)
+                                                      final long schemaId,
+                                                      final int version)
     {
         final StringBuilder sb = new StringBuilder();
 
@@ -1091,6 +1092,10 @@
             "    {\n" +
             "        return %d;\n" +
             "    };\n\n" +
+            "    int templateVersion(void) const\n" +
+            "    {\n" +
+            "        return %d;\n" +
+            "    };\n\n" +
             "    char *buffer(void)\n" +
             "    {\n" +
             "        return buffer_;\n" +
@@ -1105,13 +1110,9 @@
             "    };\n",
             Integer.valueOf(blockLength),
             className,
-<<<<<<< HEAD
             className,
             Long.valueOf(schemaId),
             Long.valueOf(version)
-=======
-            Long.valueOf(schemaId)
->>>>>>> 30c16111
         ));
 
         return sb;
