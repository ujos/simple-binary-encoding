--- conflicted
+++ resolved
@@ -719,40 +719,23 @@
         final Token token)
     {
         final char varName = Character.toLowerCase(enumName.charAt(0));
-        final String typeName =  golangTypeName(token.encoding().primitiveType());
-        final String marshalType;
-
-        // The enum type might be char (golang byte) which we encode
-        // as a uint8
-        if (token.encoding().primitiveType() == PrimitiveType.CHAR)
-        {
-            marshalType = "Uint8";
-        }
-        else
-        {
-            marshalType =  golangMarshalType(token.encoding().primitiveType());
-        }
 
         // Encode
         generateEncodeHeader(sb, varName, enumName + "Enum", false);
         sb.append(String.format(
-            "\tif err := _m.Write%1$s(_w, %2$s(%3$s)); err != nil {\n" +
+            "\tif err := binary.Write(writer, order, %1$s); err != nil {\n" +
             "\t\treturn err\n" +
             "\t}\n" +
             "\treturn nil\n}\n",
-            marshalType,
-            typeName,
             varName));
 
         // Decode
         generateDecodeHeader(sb, varName, enumName + "Enum", false, false);
         sb.append(String.format(
-            "\tif err := _m.Read%1$s(_r, (*%2$s)(%3$s)); err != nil {\n" +
+            "\tif err := binary.Read(reader, order, %1$s); err != nil {\n" +
             "\t\treturn err\n" +
             "\t}\n" +
             "\treturn nil\n}\n",
-            marshalType,
-            typeName,
             varName));
 
         // Range check
@@ -1512,26 +1495,18 @@
         sb.append("}\n");
     }
 
-<<<<<<< HEAD
-    private CharSequence generateFileHeader(final CharSequence[] namespaces, final String typeName)
-=======
-    private String namespacesToPackageName(
-        final CharSequence[] namespaces)
->>>>>>> 0d530c57
-    {
-        return String.join("_", namespaces).toLowerCase().replace('.', '_').replace(' ', '_').replace('-', '_');
-    }
-
-    private StringBuilder generateFileHeader(
-        final CharSequence[] namespaces)
+    private CharSequence generateFileHeader(
+        final CharSequence[] namespaces,
+        final String typeName)
     {
         final StringBuilder sb = new StringBuilder();
+
         sb.append("// Generated SBE (Simple Binary Encoding) message codec\n\n");
         sb.append(String.format(
             "package %1$s\n" +
             "\n" +
             "import (\n",
-            namespacesToPackageName(namespaces)));
+            String.join("_", namespaces).toLowerCase().replace('.', '_').replace(' ', '_')));
 
         for (final String s : imports)
         {
